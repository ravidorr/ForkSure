--- conflicted
+++ resolved
@@ -8,15 +8,11 @@
 import androidx.compose.material3.dynamicLightColorScheme
 import androidx.compose.material3.lightColorScheme
 import androidx.compose.runtime.Composable
-<<<<<<< HEAD
 import androidx.compose.runtime.SideEffect
 import androidx.compose.ui.platform.LocalContext
 import androidx.compose.ui.platform.LocalView
 import androidx.core.view.WindowCompat
 import androidx.core.view.WindowInsetsControllerCompat
-=======
-import androidx.compose.ui.platform.LocalContext
->>>>>>> 7a819223
 import com.ravidor.forksure.AppColors
 
 private val DarkColorScheme = darkColorScheme(
@@ -65,7 +61,6 @@
         darkTheme -> DarkColorScheme
         else -> LightColorScheme
     }
-<<<<<<< HEAD
 
     val view = LocalView.current
     if (!view.isInEditMode) {
@@ -83,8 +78,6 @@
             // Theme XML already sets transparent status bar where appropriate.
         }
     }
-=======
->>>>>>> 7a819223
 
     MaterialTheme(
         colorScheme = colorScheme,
