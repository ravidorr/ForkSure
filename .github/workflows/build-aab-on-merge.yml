name: Build AAB on PR Merge

on:
  pull_request:
    types: [closed]
    branches: [main]

jobs:
  build-aab:
    if: github.event.pull_request.merged == true
    runs-on: ubuntu-latest

    steps:
    - name: 🎉 PR Merged - Building AAB
      run: echo "🎉 PR ${{ github.event.pull_request.number }} merged! Building Android App Bundle..."
<<<<<<< HEAD

=======
      
>>>>>>> ad228121
    - name: Checkout merged code
      uses: actions/checkout@v4
      with:
        ref: main

    - name: Set up JDK 17
      uses: actions/setup-java@v4
      with:
        java-version: '17'
        distribution: 'temurin'
        cache: 'gradle'

    - name: Create local.properties
      run: |
        echo "sdk.dir=$ANDROID_SDK_ROOT" > local.properties
        echo "apiKey=${{ secrets.GEMINI_API_KEY }}" >> local.properties
      working-directory: ${{ github.workspace }}

<<<<<<< HEAD
=======
    - name: Cache Gradle packages
      uses: actions/cache@v4
      with:
        path: |
          ~/.gradle/caches
          ~/.gradle/wrapper
        key: ${{ runner.os }}-gradle-${{ hashFiles('**/*.gradle*', '**/gradle-wrapper.properties') }}
        restore-keys: |
          ${{ runner.os }}-gradle-
          
>>>>>>> ad228121
    - name: Grant execute permission for gradlew
      run: chmod +x gradlew

    - name: 🔢 Auto-bump version numbers
      id: bump_version
      run: |
        # Extract current versions
        CURRENT_VERSION_NAME=$(grep "versionName" app/build.gradle.kts | sed 's/.*"\(.*\)".*/\1/')
        CURRENT_VERSION_CODE=$(grep "versionCode" app/build.gradle.kts | sed 's/.*= \(.*\)/\1/')
        
        echo "Current version: $CURRENT_VERSION_NAME (code: $CURRENT_VERSION_CODE)"
        
        # Increment version code
        NEW_VERSION_CODE=$((CURRENT_VERSION_CODE + 1))
        
        # Auto-increment version name (patch version)
        VERSION_BASE=$(echo $CURRENT_VERSION_NAME | sed 's/-.*$//')  # Remove suffix like "-rc3"
        VERSION_SUFFIX=$(echo $CURRENT_VERSION_NAME | sed 's/^[0-9]*\.[0-9]*\.[0-9]*\(.*\)$/\1/')  # Extract suffix
        
        MAJOR=$(echo $VERSION_BASE | cut -d. -f1)
        MINOR=$(echo $VERSION_BASE | cut -d. -f2)
        PATCH=$(echo $VERSION_BASE | cut -d. -f3)
        
        # Increment patch version
        NEW_PATCH=$((PATCH + 1))
        NEW_VERSION_NAME="$MAJOR.$MINOR.$NEW_PATCH$VERSION_SUFFIX"
        
        echo "New version: $NEW_VERSION_NAME (code: $NEW_VERSION_CODE)"
        
        # Update build.gradle.kts
        sed -i "s/versionCode = $CURRENT_VERSION_CODE/versionCode = $NEW_VERSION_CODE/" app/build.gradle.kts
        sed -i "s/versionName = \"$CURRENT_VERSION_NAME\"/versionName = \"$NEW_VERSION_NAME\"/" app/build.gradle.kts
        
        # Set outputs
        echo "old_version_name=$CURRENT_VERSION_NAME" >> $GITHUB_OUTPUT
        echo "old_version_code=$CURRENT_VERSION_CODE" >> $GITHUB_OUTPUT
        echo "version_name=$NEW_VERSION_NAME" >> $GITHUB_OUTPUT
        echo "version_code=$NEW_VERSION_CODE" >> $GITHUB_OUTPUT

    - name: 📝 Commit version bump
      run: |
        git config --local user.email "action@github.com"
        git config --local user.name "GitHub Action"
        git add app/build.gradle.kts
        git commit -m "🔢 Auto-bump version to ${{ steps.bump_version.outputs.version_name }} (build ${{ steps.bump_version.outputs.version_code }})

        Triggered by PR #${{ github.event.pull_request.number }}: ${{ github.event.pull_request.title }}
        Previous version: ${{ steps.bump_version.outputs.old_version_name }} (build ${{ steps.bump_version.outputs.old_version_code }})"

    - name: 🚀 Push version bump to main
      uses: ad-m/github-push-action@v0.6.0
      with:
        github_token: ${{ secrets.GITHUB_TOKEN }}
        branch: main

    - name: 🏗️ Build release AAB
      run: ./gradlew bundleRelease

    - name: 📦 Upload AAB artifact
      uses: actions/upload-artifact@v4
      with:
        name: release-aab-${{ github.event.pull_request.number }}-${{ steps.bump_version.outputs.version_name }}
        path: app/build/outputs/bundle/release/*.aab
        retention-days: 90

    - name: 📋 Build Summary
      run: |
        echo "## 🎉 AAB Build Complete!" >> $GITHUB_STEP_SUMMARY
        echo "" >> $GITHUB_STEP_SUMMARY
        echo "**PR**: #${{ github.event.pull_request.number }} - ${{ github.event.pull_request.title }}" >> $GITHUB_STEP_SUMMARY
        echo "**Branch**: ${{ github.event.pull_request.head.ref }} → main" >> $GITHUB_STEP_SUMMARY
        echo "**New Version**: ${{ steps.bump_version.outputs.version_name }} (Build ${{ steps.bump_version.outputs.version_code }})" >> $GITHUB_STEP_SUMMARY
        echo "**Previous Version**: ${{ steps.bump_version.outputs.old_version_name }} (Build ${{ steps.bump_version.outputs.old_version_code }})" >> $GITHUB_STEP_SUMMARY
        echo "**Commit**: ${{ github.sha }}" >> $GITHUB_STEP_SUMMARY
        echo "" >> $GITHUB_STEP_SUMMARY
        echo "✅ Android App Bundle (AAB) has been built and uploaded as an artifact." >> $GITHUB_STEP_SUMMARY
        echo "" >> $GITHUB_STEP_SUMMARY
        echo "📦 **Artifact**: \`release-aab-${{ github.event.pull_request.number }}-${{ steps.bump_version.outputs.version_name }}\`" >> $GITHUB_STEP_SUMMARY
        echo "" >> $GITHUB_STEP_SUMMARY
        echo "🚀 Ready for Google Play Console upload!" >> $GITHUB_STEP_SUMMARY<|MERGE_RESOLUTION|>--- conflicted
+++ resolved
@@ -13,11 +13,7 @@
     steps:
     - name: 🎉 PR Merged - Building AAB
       run: echo "🎉 PR ${{ github.event.pull_request.number }} merged! Building Android App Bundle..."
-<<<<<<< HEAD
 
-=======
-      
->>>>>>> ad228121
     - name: Checkout merged code
       uses: actions/checkout@v4
       with:
@@ -36,19 +32,6 @@
         echo "apiKey=${{ secrets.GEMINI_API_KEY }}" >> local.properties
       working-directory: ${{ github.workspace }}
 
-<<<<<<< HEAD
-=======
-    - name: Cache Gradle packages
-      uses: actions/cache@v4
-      with:
-        path: |
-          ~/.gradle/caches
-          ~/.gradle/wrapper
-        key: ${{ runner.os }}-gradle-${{ hashFiles('**/*.gradle*', '**/gradle-wrapper.properties') }}
-        restore-keys: |
-          ${{ runner.os }}-gradle-
-          
->>>>>>> ad228121
     - name: Grant execute permission for gradlew
       run: chmod +x gradlew
 
